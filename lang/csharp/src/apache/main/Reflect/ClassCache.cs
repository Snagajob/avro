--- conflicted
+++ resolved
@@ -29,17 +29,13 @@
     /// </summary>
     public class ClassCache
     {
-        private static ConcurrentBag<IAvroFieldConverter> _defaultConverters = new ConcurrentBag<IAvroFieldConverter>();
-
-<<<<<<< HEAD
-        private static ConcurrentDictionary<Tuple<Type, Type, bool>, IAvroFieldConverter> _typeDefaultConverters = new ConcurrentDictionary<Tuple<Type, Type, bool>, IAvroFieldConverter>();
-
-        private ConcurrentDictionary<string, DotnetClass> _nameClassMap = new ConcurrentDictionary<string, DotnetClass>();
-=======
-        private ConcurrentDictionary<RecordSchema, DotnetClass> _nameClassMap = new ConcurrentDictionary<RecordSchema, DotnetClass>();
->>>>>>> 653ca083
-
-        private ConcurrentDictionary<string, Type> _nameArrayMap = new ConcurrentDictionary<string, Type>();
+        private static readonly ConcurrentBag<IAvroFieldConverter> _defaultConverters = new ConcurrentBag<IAvroFieldConverter>();
+
+        private static readonly ConcurrentDictionary<Tuple<Type, Type, bool>, IAvroFieldConverter> _typeDefaultConverters = new ConcurrentDictionary<Tuple<Type, Type, bool>, IAvroFieldConverter>();
+
+        private readonly ConcurrentDictionary<RecordSchema, DotnetClass> _nameClassMap = new ConcurrentDictionary<RecordSchema, DotnetClass>();
+
+        private readonly ConcurrentDictionary<string, Type> _nameArrayMap = new ConcurrentDictionary<string, Type>();
 
         private void AddClassNameMapItem(RecordSchema schema, Type dotnetClass)
         {
